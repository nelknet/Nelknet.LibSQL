# Changelog

All notable changes to this project will be documented in this file.

The format is based on [Keep a Changelog](https://keepachangelog.com/en/1.0.0/),
and this project adheres to [Semantic Versioning](https://semver.org/spec/v2.0.0.html).

## [Unreleased]

<<<<<<< HEAD
### Fixed
- Fixed native library packaging structure in Nelknet.LibSQL.Bindings NuGet package - libraries were being packaged with duplicate paths (e.g., `runtimes/osx-arm64/native/osx-arm64/native/libsql.dylib`) preventing .NET's automatic native library resolution

## [0.2.3] - 2025-06-19
=======
### Added

### Changed

### Deprecated

### Removed

### Fixed

### Security


## [Unreleased]

## [0.2.3] - 2025-06-19 - 2025-06-19
>>>>>>> d9c9b7f9

### Fixed
- Add missing `base: main` parameter to Create Pull Request step in release workflow to fix update-changelog job

## [0.2.2] - 2025-06-19

### Fixed
- Add missing `contents: write` permission to publish-nuget job in release workflow
- Remove non-existent `*.snupkg` pattern from release file upload

## [0.2.1]

### Added

### Changed

### Deprecated

### Removed

### Fixed

### Security


## [0.2.0]

### Added
- Automated release process with GitHub Actions workflows
- Conventional commits support with commit linting
- Release drafter for automatic release notes generation
- Version bump workflow for automated version management
- Enhanced native library build workflow with detailed version tracking
- CHANGELOG enforcement in CI for pull requests
- Comprehensive CONTRIBUTING.md with commit message guidelines
- RELEASE_PROCESS.md documentation

### Changed
- Moved from alpha to stable pre-1.0 status
- Updated README to reflect production-ready status with pre-1.0 API stability caveat
- Improved build-native-libraries workflow to track libSQL version details (commit SHA, tag, version)
- CI workflow now checks for CHANGELOG updates on PRs

### Removed
- Deleted inconsistent version tags (v1.0.1-v1.0.4) that didn't match package versions
- Removed redundant publish-nuget.yml workflow (superseded by release.yml)

## [0.1.0-alpha] - 2025-06-17

### Added
- Initial implementation of native libSQL bindings using LibraryImport
- Full ADO.NET provider implementation (DbConnection, DbCommand, DbDataReader, etc.)
- Cross-platform support for Windows, Linux, and macOS (x86, x64, ARM64)
- Comprehensive async/await support throughout the API
- Bulk insert operations for high-performance data loading
- Transaction support with configurable isolation levels
- Named and positional parameter binding
- Schema discovery via GetSchema methods
- Connection pooling for improved performance
- Query plan access for performance analysis
- Connection progress events for monitoring long operations
- Command execution events (CommandExecuting, CommandExecuted)
- **Embedded replica support**
  - Manual sync operations with `Sync()` and `SyncAsync()` methods
  - Automatic sync with configurable intervals via `SyncInterval` connection string option
  - Read-your-writes consistency configuration
  - Offline mode for disconnected operation
  - Sync event notifications (SyncStarted, SyncCompleted, SyncFailed)
  - Connection string support for embedded replicas
- Comprehensive test suite with 318 passing tests
- NuGet package configuration with Source Link support
- Symbol packages (.snupkg) for debugging support

### Known Issues
- Multi-statement commands are not supported when using experimental libSQL API
- Custom SQL functions cannot be registered (requires sqlite3* handle)
- Backup/restore functionality is not available (requires sqlite3* handle)
- Extended error codes are not accessible (requires sqlite3* handle)

[Unreleased]: https://github.com/nelknet/Nelknet.LibSQL/compare/v0.2.3...HEAD
[0.2.3]: https://github.com/nelknet/Nelknet.LibSQL/compare/v0.2.2...v0.2.3
[0.2.2]: https://github.com/nelknet/Nelknet.LibSQL/compare/v0.2.1...v0.2.2
[0.2.1]: https://github.com/nelknet/Nelknet.LibSQL/compare/v0.2.0...v0.2.1
[0.2.0]: https://github.com/nelknet/Nelknet.LibSQL/compare/v0.1.0-alpha...v0.2.0
[0.1.0-alpha]: https://github.com/nelknet/Nelknet.LibSQL/releases/tag/v0.1.0-alpha<|MERGE_RESOLUTION|>--- conflicted
+++ resolved
@@ -7,12 +7,6 @@
 
 ## [Unreleased]
 
-<<<<<<< HEAD
-### Fixed
-- Fixed native library packaging structure in Nelknet.LibSQL.Bindings NuGet package - libraries were being packaged with duplicate paths (e.g., `runtimes/osx-arm64/native/osx-arm64/native/libsql.dylib`) preventing .NET's automatic native library resolution
-
-## [0.2.3] - 2025-06-19
-=======
 ### Added
 
 ### Changed
@@ -22,14 +16,12 @@
 ### Removed
 
 ### Fixed
+- Fixed native library packaging structure in Nelknet.LibSQL.Bindings NuGet package - libraries were being packaged with duplicate paths (e.g., `runtimes/osx-arm64/native/osx-arm64/native/libsql.dylib`) preventing .NET's automatic native library resolution
 
 ### Security
 
 
-## [Unreleased]
-
-## [0.2.3] - 2025-06-19 - 2025-06-19
->>>>>>> d9c9b7f9
+## [0.2.3] - 2025-06-19
 
 ### Fixed
 - Add missing `base: main` parameter to Create Pull Request step in release workflow to fix update-changelog job
